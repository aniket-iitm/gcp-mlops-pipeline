<<<<<<< HEAD
# Automated Data Poisoning Robustness Pipeline

This document details a robust, general-purpose MLOps pipeline for simulating, testing, and visualizing the impact of data poisoning attacks on a machine learning model. It is based on the scripts and workflow available in the [`aniket-iitm/gcp-mlops-pipeline`](https://github.com/aniket-iitm/gcp-mlops-pipeline) repository, but is designed so you can adapt these steps to any ML project.

---

## 1. Objective

The pipeline extends a classic CI/CD setup into a full experimentation platform that:

- Simulates label poisoning at multiple severity levels.
- Trains and validates a model on each variant of the dataset.
- Enforces a quality gate (accuracy threshold).
- Automatically generates and posts a consolidated, visual experiment report to the relevant GitHub commit/PR.

---

## 2. Architecture & Technology

- **Experiment Orchestration:** GitHub Actions (matrix strategy for parallel jobs)
- **Data Manipulation:** Python, pandas, numpy
- **Model Training & Testing:** scikit-learn, joblib, pytest
- **Visualization:** matplotlib, seaborn
- **Reporting:** Continuous Machine Learning (CML) for rich, visual GitHub PR comments
=======
# Comprehensive MLOps CI/CD Pipeline Guide (Generalized)

**Purpose:**  
This detailed, end-to-end guide provides all the steps and explanations needed to build, secure, deploy, autoscale, observe, load-test, and manage costs for any machine learning service on Kubernetes. Although examples use GCP/GKE, the patterns and commands can be adapted to AWS/EKS, Azure/AKS, or on-prem Kubernetes with minimal changes.

---

## Table of Contents

1. [Project Goal & Reference Architecture](#1-project-goal--reference-architecture)  
2. [Prerequisites](#2-prerequisites)  
3. [Phase 1: Cloud Project & API Setup](#3-phase-1-cloud-project--api-setup)  
4. [Phase 2: Kubernetes Cluster Creation (Standard & Managed)](#4-phase-2-kubernetes-cluster-creation-standard--managed)  
5. [Phase 3: Container Registry & CI/CD Service Account](#5-phase-3-container-registry--cicd-service-account)  
6. [Phase 4: Workload Identity (Pod-to-Cloud Authentication)](#6-phase-4-workload-identity-pod-to-cloud-authentication)  
7. [Phase 5: Project Structure & Core Files](#7-phase-5-project-structure--core-files)  
8. [Phase 6: Dockerfile & Dependency Management](#8-phase-6-dockerfile--dependency-management)  
9. [Phase 7: Telemetry & Health Checks](#9-phase-7-telemetry--health-checks)  
10. [Phase 8: Kubernetes Manifests & Autoscaling (HPA)](#10-phase-8-kubernetes-manifests--autoscaling-hpa)  
11. [Phase 9: Live Load Testing with Locust](#11-phase-9-live-load-testing-with-locust)  
12. [Phase 10: CI/CD Workflows](#12-phase-10-cicd-workflows)  
    1. [10.1 Build & Deploy on Push (ci-cd.yml)](#121-build--deploy-on-push-ci-cdyml)  
    2. [10.2 Continuous Deployment on Pull Request](#122-continuous-deployment-on-pull-request)  
13. [Phase 11: Cleanup & Pause Methods to Stop Charges](#13-phase-11-cleanup--pause-methods-to-stop-charges)  
14. [Appendix A: Required Cloud APIs/Services](#14-appendix-a-required-cloud-apisservices)  
15. [Appendix B: Verification & Troubleshooting Commands](#15-appendix-b-verification--troubleshooting-commands)  

---

## 1. Project Goal & Reference Architecture

**Objective:**  
Automate the ML service lifecycle from code commit to production-ready deployment, ensuring:

- **CI:** Build, linting, unit/integration tests  
- **CD:** Immutable Docker images, zero-downtime rollouts  
- **Security:** Pod-to-cloud authentication via Workload Identity (no static keys)  
- **Reliability:** Health checks (liveness, readiness)  
- **Scalability:** Horizontal Pod Autoscaler (HPA) based on CPU or custom metrics  
- **Observability:** Structured logging, distributed tracing, metrics dashboards  
- **Performance Validation:** Load testing with Locust  
- **Cost Management:** Cleanup or pause resources to avoid charges

**High-Level Architecture:**
```
Developer → GitHub Repository
     │           │
     │ Push/PR   │
     ▼           ▼
 GitHub Actions  → Artifact Registry
     │                             │
     │ Build & Test, Train         │ Pull & Deploy Image
     ▼                             ▼
Kubernetes Cluster (Standard/Managed)
     ├─ Workload Identity → IAM
     ├─ Liveness/Readiness Probes
     ├─ HPA (CPU/Custom Metrics)
     └─ Observability (Logging, Metrics, Trace)
                     │
                     └─ Monitoring UI / Grafana
```

---

## 2. Prerequisites

- **Cloud CLI:** `gcloud`, `aws`, or `az` installed and authenticated  
- **kubectl:** Installed and configured  
- **Docker:** Installed locally or on CI runner  
- **GitHub Repo:** Initialized with `main` and `dev` branches  
- **GitHub Secrets:**  
  - `CLOUD_PROJECT_ID`  
  - `CI_CD_SA_KEY` (contents of service account key JSON)  
  - `CLUSTER_NAME`  
  - `CLUSTER_ZONE` or `CLUSTER_REGION`  
  - `REGISTRY_LOCATION`, `REGISTRY_REPO`  

---

## 3. Phase 1: Cloud Project & API Setup

### 3.1 Create or Select a Cloud Project

**GCP (Console):**  
1. Go to https://console.cloud.google.com/  
2. Create/new project → note **Project ID**.  
3. (Optional) Link a billing account.

**GCP (CLI):**
```bash
gcloud projects create my-mlops-project --name="MLOps Demo"
gcloud config set project my-mlops-project
gcloud config set compute/region us-central1
gcloud config set compute/zone us-central1-a
```

**AWS / Azure:**  
- AWS: `aws configure`  
- Azure: `az account set --subscription "<ID>"` & `az configure --defaults location=<region>`

### 3.2 Enable Required Cloud APIs or Services

| Service                        | GCP CLI                                                          | AWS Equivalent                         | Azure Equivalent                         |
|--------------------------------|------------------------------------------------------------------|----------------------------------------|-------------------------------------------|
| Kubernetes Engine (EKS/AKS)    | `gcloud services enable container.googleapis.com`               | EKS default                            | AKS default                               |
| Compute                        | `gcloud services enable compute.googleapis.com`                 | EC2/EKS                                | Compute                                   |
| Container Registry (ECR/ACR)   | `gcloud services enable artifactregistry.googleapis.com`        | `aws ecr create-repository ...`        | `az acr create ...`                       |
| IAM Credentials                | `gcloud services enable iamcredentials.googleapis.com`          | IAM                                    | Managed Identities                        |
| Logging                        | `gcloud services enable logging.googleapis.com`                 | CloudWatch                             | Azure Monitor / Log Analytics             |
| Monitoring                     | `gcloud services enable monitoring.googleapis.com`              | CloudWatch                             | Azure Monitor                             |
| Tracing                        | `gcloud services enable cloudtrace.googleapis.com`              | X-Ray                                  | Application Insights                      |

Verify:
```bash
gcloud services list --enabled
```

---

## 4. Phase 2: Kubernetes Cluster Creation (Standard & Managed)

### 4.1 Standard (User-Managed) Cluster
>>>>>>> df345f5d

**GKE Console:**  
- Kubernetes Engine → Clusters → Create → Standard  
- Name: `mlops-standard`, Region: `us-central1`, Node Pool: 2 × `e2-medium`  
- Click **Create**.

<<<<<<< HEAD
## 3. Scripts & Project Structure

Your repository should contain:

```
.
├── data/
│   └── iris.csv               # Original dataset
├── artifacts/
│   └── model.joblib           # Saved by training
├── poison_data.py             # Simulate label poisoning
├── train.py                   # Train model on poisoned data
├── tests/
│   └── test_data.py           # Validate + save results
├── generate_plots.py          # Generate accuracy/confusion matrix plots
├── plots/
│   └── *.png                  # Saved plots for each run
├── requirements.txt
├── .github/
│   └── workflows/
│       └── experiments.yml    # Automated workflow
```

Each script has a clear, single responsibility:
- **poison_data.py**: Flips a fraction of the data labels.
- **train.py**: Trains a model on a (potentially poisoned) dataset, writes `metrics.txt`.
- **tests/test_data.py**: Validates accuracy and saves predictions in `test_results.json`.
- **generate_plots.py**: Generates a bar chart and confusion matrix for each experiment.
- **(Optional) generate_summary_plot.py**: For a combined final report (if needed).
=======
**GCP CLI:**  
```bash
gcloud container clusters create mlops-standard \
  --region=us-central1 \
  --num-nodes=2 \
  --machine-type=e2-medium
```

**AWS EKS (eksctl):**  
```bash
eksctl create cluster \
  --name mlops-standard \
  --region us-west-2 \
  --nodes 2 --node-type t3.medium
```

**Azure AKS:**  
```bash
az aks create \
  --resource-group my-aks-rg \
  --name mlops-standard \
  --node-count 2 \
  --node-vm-size Standard_DS2_v2 \
  --generate-ssh-keys
```

### 4.2 Managed (Autopilot / Fargate) Cluster

**GKE Console:**  
- Kubernetes Engine → Clusters → Create → Autopilot  

**GCP CLI:**  
```bash
gcloud container clusters create-auto mlops-auto \
  --region=us-central1
```

**AWS Fargate:**  
- EKS → Fargate Profiles → Add profile for namespace  

**Azure Virtual Nodes:**  
- AKS → Virtual Node → Enable  

**Key Differences:**  
- **Standard:** You manage nodes (scale, patch, upgrade). Billed per VM uptime.  
- **Managed (Autopilot/Fargate):** Provider manages nodes. Billed for Pod resource requests. No direct node access.

### 4.3 Connect kubectl

```bash
# GKE Standard
gcloud container clusters get-credentials mlops-standard --region=us-central1

# GKE Autopilot
gcloud container clusters get-credentials mlops-auto --region=us-central1

# AWS EKS
aws eks update-kubeconfig --name mlops-standard --region us-west-2

# Azure AKS
az aks get-credentials --resource-group my-aks-rg --name mlops-standard
```

Verify:
```bash
kubectl get nodes
```

---

## 5. Phase 3: Container Registry & CI/CD Service Account

### 5.1 Create Container Registry

**GCP Console:**  
- Artifact Registry → Create Repository →  
  - Name: `mlops-images`  
  - Format: Docker  
  - Location: `us-central1`

**GCP CLI:**  
```bash
gcloud artifacts repositories create mlops-images \
  --repository-format=docker \
  --location=us-central1
```

**AWS ECR:**  
```bash
aws ecr create-repository --repository-name mlops-images --region us-west-2
```

**Azure ACR:**  
```bash
az acr create --resource-group my-aks-rg --name mlopsImages --sku Basic
```
>>>>>>> df345f5d

### 5.2 Create CI/CD Service Account

<<<<<<< HEAD
## 4. The Automated Experiment Workflow

### 4.1. Matrix Parallelization

The workflow file, `.github/workflows/experiments.yml`, orchestrates all runs.  
A **matrix strategy** runs multiple jobs in parallel, each with a different level of data poisoning:

```yaml
strategy:
  fail-fast: false
  matrix:
    poison_level: [0, 5, 10, 50]
```

- **fail-fast: false**: Ensures all experiments run, even if one fails.
- Each job uses its own `poison_level` (e.g., 0%, 5%, 10%, 50%).

---

### 4.2. Per-Experiment Execution Steps

Each matrix job proceeds as follows:

1. **Setup**
    - Checkout code.
    - Set up Python and install dependencies.

2. **Data Poisoning**
    - Run `poison_data.py --level X` (where X is `0.05` for 5%, etc).

3. **Model Training**
    - Train with `train.py --data-path data/iris_poisoned.csv`.

4. **Validation & Results**
    - Run `pytest tests/test_data.py` (with `continue-on-error: true` to allow failure).

5. **Plot Generation**
    - Call `generate_plots.py --poison-level X` to create per-experiment plots.

6. **Artifact Upload**
    - Upload `plots/`, `metrics.txt`, and `test_results.json` for aggregation.

**Example job snippet:**

```yaml
jobs:
  run-poisoning-experiment:
    runs-on: ubuntu-latest
    strategy:
      fail-fast: false
      matrix:
        poison_level: [0, 5, 10, 50]
    steps:
      ...
      - name: 🧪 Poison the data (${{ matrix.poison_level }}%)
        run: |
          level_float=$(echo "${{ matrix.poison_level }} / 100" | bc -l)
          python poison_data.py --level $level_float
      ...
      - name: Upload experiment artifacts
        uses: actions/upload-artifact@v4
        with:
          name: experiment-results-${{ matrix.poison_level }}
          path: |
            plots/
            metrics.txt
            test_results.json
```

---

### 4.3. Consolidated Reporting

A final reporting job runs **after all matrix jobs**, regardless of their pass/fail status.

#### Steps:

1. **Download All Artifacts**  
   - Use `actions/download-artifact` to fetch all experiment outputs.

2. **Build The Markdown Report**  
   - Generate a summary table: Poison Level | Accuracy | Validation Status.
   - For each experiment, display the accuracy and confusion matrix plots in collapsible `<details>` blocks.

3. **Post to GitHub**  
   - Use CML (`cml comment create`) to post the `report.md` as a comment on the triggering commit/PR.

**Example snippet:**

```yaml
publish-report:
  needs: run-poisoning-experiment
  if: always()
  runs-on: ubuntu-latest
  steps:
    ...
    - name: 📝 Generate Final CML Report
      env:
        REPO_TOKEN: ${{ secrets.GITHUB_TOKEN }}
      run: |
        # ... Compose the report.md file ...
        npm install -g @dvcorg/cml
        cml comment create --commit-sha ${{ github.sha }} report.md
```

---

## 5. Execution and Review

- **Trigger the pipeline** by pushing to `dev` branch.
- **Monitor in GitHub Actions:**  
  - Four parallel jobs (for each poison level) run to completion.
- **Review the CML Report** (on the commit/PR):  
  - See summary table with accuracy and pass/fail status for each experiment.
  - Expand `<details>` to see plots for accuracy and confusion matrix.
  - Confirm that higher poisoning levels degrade performance and cause tests to fail.

---

## 6. Best Practices, Security, and Extensibility
=======
**Why:** CI/CD runner needs permissions to build/push images and deploy to Kubernetes.

**GCP Console:**  
1. IAM & Admin → Service Accounts → Create → `cicd-deployer`  
2. Grant Roles:  
   - Artifact Registry Writer (`roles/artifactregistry.writer`)  
   - Kubernetes Engine Developer (`roles/container.developer`)  
3. Create and download JSON key (`cicd-deployer-key.json`).

**GCP CLI:**  
```bash
gcloud iam service-accounts create cicd-deployer --display-name="CI/CD Deployer"

gcloud projects add-iam-policy-binding my-mlops-project \
  --member="serviceAccount:cicd-deployer@my-mlops-project.iam.gserviceaccount.com" \
  --role="roles/artifactregistry.writer"

gcloud projects add-iam-policy-binding my-mlops-project \
  --member="serviceAccount:cicd-deployer@my-mlops-project.iam.gserviceaccount.com" \
  --role="roles/container.developer"

gcloud iam service-accounts keys create cicd-deployer-key.json \
  --iam-account="cicd-deployer@my-mlops-project.iam.gserviceaccount.com"
```

**AWS IAM / Azure AD:**  
- Create user/role or service principal with equivalent registry & cluster permissions.

---

## 6. Phase 4: Workload Identity (Pod-to-Cloud Authentication)

### 6.1 Why Workload Identity?

- Removes static JSON keys from Pods.  
- Uses short-lived tokens bound to Pod’s Kubernetes Service Account (KSA).  
- GSA (Google Service Account) holds IAM roles; KSA impersonates GSA.

### 6.2 Enable Workload Identity on GKE

**GCP CLI:**  
```bash
gcloud container clusters create mlops-standard \
  --region=us-central1 \
  --workload-pool=my-mlops-project.svc.id.goog \
  --num-nodes=2
```

For existing cluster:
```bash
gcloud container clusters update mlops-standard \
  --region=us-central1 \
  --update-addons=GcpFilestoreCsiDriver \
  --workload-pool=my-mlops-project.svc.id.goog
```

### 6.3 Create and Bind Service Accounts

1. **Create GSA & Grant Roles**  
   ```bash
   gcloud iam service-accounts create telemetry-access \
     --display-name="Telemetry Access"

   gcloud projects add-iam-policy-binding my-mlops-project \
     --member="serviceAccount:telemetry-access@my-mlops-project.iam.gserviceaccount.com" \
     --role="roles/logging.logWriter"

   gcloud projects add-iam-policy-binding my-mlops-project \
     --member="serviceAccount:telemetry-access@my-mlops-project.iam.gserviceaccount.com" \
     --role="roles/cloudtrace.agent"
   ```

2. **Create KSA**  
   ```bash
   kubectl create serviceaccount telemetry-access --namespace default
   ```

3. **Allow Impersonation**  
   ```bash
   gcloud iam service-accounts add-iam-policy-binding \
     telemetry-access@my-mlops-project.iam.gserviceaccount.com \
     --member="serviceAccount:my-mlops-project.svc.id.goog[default/telemetry-access]" \
     --role="roles/iam.workloadIdentityUser"
   ```

4. **Annotate KSA**  
   ```bash
   kubectl annotate serviceaccount telemetry-access \
     --namespace default \
     iam.gke.io/gcp-service-account=telemetry-access@my-mlops-project.iam.gserviceaccount.com
   ```

### 6.4 Verification

```bash
kubectl describe serviceaccount telemetry-access --namespace default
gcloud iam service-accounts get-iam-policy telemetry-access@my-mlops-project.iam.gserviceaccount.com
```

**Test with a Pod:**
```bash
cat <<EOF | kubectl apply -f -
apiVersion: v1
kind: Pod
metadata: { name: wai-test }
spec:
  serviceAccountName: telemetry-access
  containers:
    - name: curl
      image: curlimages/curl
      command:
        - "sh"
        - "-c"
        - |
          curl -H "Metadata-Flavor: Google" \
            http://metadata.google.internal/computeMetadata/v1/instance/service-accounts/default/token
EOF
kubectl logs wai-test
```

Expected: JSON with `access_token`.

---

## 7. Phase 5: Project Structure & Core Files

```
project-root/
├── app/
│   └── main.py         # FastAPI + OpenTelemetry + JSON logging + health checks
├── artifacts/
│   └── model.joblib    # Trained model artifact
├── data/               # Training data (optional)
├── k8s/
│   ├── deployment.yaml
│   ├── service.yaml
│   └── hpa.yaml
├── tests/              # pytest tests
│   └── test_predict.py
├── Dockerfile
├── locustfile.py
├── requirements.txt
├── train.py            # Model training script
├── README.md
└── .github/
    └── workflows/
        ├── ci-cd.yml
        └── continuous-deployment-to-gke.yml
```

---

## 8. Phase 6: Dockerfile & Dependency Management

### Dockerfile
```dockerfile
FROM python:3.11-slim
WORKDIR /app

# Install Python dependencies
COPY requirements.txt .
RUN pip install --no-cache-dir -r requirements.txt

# Copy all source code and artifacts
COPY . .

# Expose application port
EXPOSE 8000

# Run the FastAPI app
CMD ["uvicorn", "app.main:app", "--host", "0.0.0.0", "--port", "8000"]
```

### requirements.txt
```txt
fastapi
uvicorn[standard]
joblib
scikit-learn
pandas
opentelemetry-api
opentelemetry-sdk
opentelemetry-instrumentation-fastapi
opentelemetry-exporter-cloud-trace
requests
locust
pytest
```

---

## 9. Phase 7: Telemetry & Health Checks

### 9.1 OpenTelemetry Tracing & Logging

In `app/main.py`, set up:
- **TracerProvider** & **BatchSpanProcessor**  
- **CloudTraceSpanExporter**  
- **FastAPIInstrumentor**  
- **JSONFormatter** for structured logs with `trace_id` & `span_id`

### 9.2 Health Check Endpoints

```python
@app.get("/live_check")
def liveness_probe():
    return {"status": "alive"}

@app.get("/ready_check")
def readiness_probe():
    if model: return {"status": "ready"}
    return Response(status_code=503)
```

- **Liveness:** Kubernetes kills & restarts unhealthy containers.  
- **Readiness:** Kubernetes only routes traffic to ready Pods.

---

## 10. Phase 8: Kubernetes Manifests & Autoscaling (HPA)

### deployment.yaml
```yaml
apiVersion: apps/v1
kind: Deployment
metadata: { name: iris-classifier-deployment }
spec:
  replicas: 2
  selector:
    matchLabels: { app: iris-classifier }
  template:
    metadata: { labels: { app: iris-classifier } }
    spec:
      serviceAccountName: telemetry-access
      containers:
        - name: iris-api
          image: DOCKER_IMAGE_PLACEHOLDER
          ports:
            - containerPort: 8000
          readinessProbe:
            httpGet: { path: /ready_check, port: 8000 }
            initialDelaySeconds: 10
            periodSeconds: 5
          livenessProbe:
            httpGet: { path: /live_check, port: 8000 }
            initialDelaySeconds: 15
            periodSeconds: 20
          resources:
            requests: { cpu: "100m", memory: "128Mi" }
            limits:   { cpu: "500m", memory: "256Mi" }
```

### service.yaml
```yaml
apiVersion: v1
kind: Service
metadata: { name: iris-classifier-service }
spec:
  type: LoadBalancer
  selector: { app: iris-classifier }
  ports:
    - protocol: TCP
      port: 80
      targetPort: 8000
```

### hpa.yaml
```yaml
apiVersion: autoscaling/v2
kind: HorizontalPodAutoscaler
metadata: { name: iris-classifier-hpa }
spec:
  scaleTargetRef:
    apiVersion: apps/v1
    kind: Deployment
    name: iris-classifier-deployment
  minReplicas: 2
  maxReplicas: 5
  metrics:
    - type: Resource
      resource:
        name: cpu
        target:
          type: Utilization
          averageUtilization: 60
```

**Apply all manifests:**
```bash
kubectl apply -f k8s/deployment.yaml
kubectl apply -f k8s/service.yaml
kubectl apply -f k8s/hpa.yaml
```

---

## 11. Phase 9: Live Load Testing with Locust

### 11.1 Retrieve External IP
```bash
export SERVICE_IP=$(kubectl get svc iris-classifier-service \
  -o jsonpath='{.status.loadBalancer.ingress[0].ip}')
echo "Model API URL: http://$SERVICE_IP"
```

### 11.2 locustfile.py
```python
from locust import HttpUser, task, between
import random

class IrisApiUser(HttpUser):
    wait_time = between(0.5, 2.5)

    @task
    def make_prediction(self):
        payload = {
            "sepal_length": round(random.uniform(4.0, 8.0), 1),
            "sepal_width":  round(random.uniform(2.0, 4.5), 1),
            "petal_length": round(random.uniform(1.0, 7.0), 1),
            "petal_width":  round(random.uniform(0.1, 2.5), 1)
        }
        self.client.post("/predict", json=payload, name="/predict")
```

### 11.3 Run Locust
```bash
pip install locust
locust --headless --users 1000 --spawn-rate 50 --host=http://$SERVICE_IP
# Or interactive:
locust --host=http://$SERVICE_IP
# Access UI at http://localhost:8089
```

### 11.4 Key Observations
- **HPA Scaling:**  
  ```bash
  kubectl get hpa iris-classifier-hpa --watch
  ```
- **Logs:** Cloud Logging / `kubectl logs`  
- **Traces:** Cloud Trace / Jaeger  
- **Pod Rollouts:**  
  ```bash
  kubectl rollout restart deployment iris-classifier-deployment
  kubectl rollout status deployment iris-classifier-deployment
  ```
- **Metrics Dashboards:** CPU, memory, latency percentiles

---

## 12. Phase 10: CI/CD Workflows

### 12.1 Build & Deploy on Push (`ci-cd.yml`)
```yaml
name: CI/CD on Push
on:
  push:
    branches: [ main, dev ]

jobs:
  build-test-deploy:
    runs-on: ubuntu-latest
    permissions: { contents: write, id-token: write }
    steps:
      - uses: actions/checkout@v3
      - uses: actions/setup-python@v4
        with: { python-version: "3.11" }
      - run: pip install -r requirements.txt && pytest
      - uses: google-github-actions/auth@v2
        with: { credentials_json: ${{ secrets.CI_CD_SA_KEY }} }
      - uses: google-github-actions/setup-gcloud@v2
      - run: gcloud auth configure-docker ${{ secrets.REGISTRY_LOCATION }}-docker.pkg.dev --quiet
      - run: |
          IMAGE="${{ secrets.REGISTRY_LOCATION }}-docker.pkg.dev/${{ secrets.CLOUD_PROJECT_ID }}/${{ secrets.REGISTRY_REPO }}/iris:${{ github.sha }}"
          docker build -t $IMAGE .
          docker push $IMAGE
          sed -i "s|DOCKER_IMAGE_PLACEHOLDER|$IMAGE|g" k8s/deployment.yaml
      - run: |
          gcloud container clusters get-credentials ${{ secrets.CLUSTER_NAME }} --zone ${{ secrets.CLUSTER_ZONE }}
          kubectl apply -f k8s/
          kubectl rollout status deployment iris-classifier-deployment
```

### 12.2 Continuous Deployment on Pull Request
```yaml name=.github/workflows/continuous-deployment-to-gke.yml
name: Continuous Deployment to GKE

on:
  pull_request:
    branches: [ main ]

env:
  CLOUD_PROJECT_ID: ${{ secrets.CLOUD_PROJECT_ID }}
  CLUSTER_NAME: ${{ secrets.CLUSTER_NAME }}
  CLUSTER_ZONE: ${{ secrets.CLUSTER_ZONE }}
  REGISTRY_LOCATION: ${{ secrets.REGISTRY_LOCATION }}
  REGISTRY_REPO: ${{ secrets.REGISTRY_REPO }}

jobs:
  build-and-deploy:
    runs-on: ubuntu-latest
    permissions:
      contents: read
      id-token: write
      pull-requests: write

    steps:
      - uses: actions/checkout@v4
        with: { fetch-depth: 0 }
      - uses: google-github-actions/auth@v2
        with: { credentials_json: ${{ secrets.CI_CD_SA_KEY }} }
      - uses: google-github-actions/setup-gcloud@v2
      - run: gcloud components install gke-gcloud-auth-plugin --quiet
      - run: pip install -r requirements.txt
      - run: python train.py
      - run: gcloud auth configure-docker $REGISTRY_LOCATION-docker.pkg.dev --quiet
      - id: build-image
        run: |
          IMAGE="$REGISTRY_LOCATION-docker.pkg.dev/$CLOUD_PROJECT_ID/$REGISTRY_REPO/iris:${GITHUB_SHA}"
          docker build -t $IMAGE .
          docker push $IMAGE
          echo "IMAGE_NAME=$IMAGE" >> $GITHUB_OUTPUT
      - run: |
          gcloud container clusters get-credentials $CLUSTER_NAME --zone $CLUSTER_ZONE
          sed -i "s|DOCKER_IMAGE_PLACEHOLDER|${{ steps.build-image.outputs.IMAGE_NAME }}|g" k8s/deployment.yaml
          kubectl apply -f k8s/deployment.yaml
          kubectl apply -f k8s/service.yaml
          kubectl apply -f k8s/hpa.yaml
          kubectl rollout status deployment iris-classifier-deployment
      - run: |
          sleep 60
          IP=$(kubectl get svc iris-classifier-service -o jsonpath='{.status.loadBalancer.ingress[0].ip}')
          cat <<EOF > report.md
          🚀 Deployment successful!  
          Service endpoint: http://$IP/predict  
          EOF
          npm install -g @dvcorg/cml
          cml comment create report.md
```

---

## 13. Phase 11: Cleanup & Pause Methods to Stop Charges

### Full Cleanup
```bash
kubectl delete -f k8s/
gcloud container clusters delete mlops-standard --region=us-central1 --quiet
gcloud artifacts repositories delete mlops-images --location=us-central1 --quiet
gcloud iam service-accounts delete cicd-deployer@my-mlops-project.iam.gserviceaccount.com --quiet
gcloud iam service-accounts delete telemetry-access@my-mlops-project.iam.gserviceaccount.com --quiet
```

### Pause Cluster (Keep Config)

- **Standard GKE:**  
  ```bash
  gcloud container clusters resize mlops-standard \
    --region=us-central1 --node-pool=default-pool --num-nodes=0 --quiet
  ```
- **Autopilot GKE:**  
  ```bash
  kubectl scale deployment iris-classifier-deployment --replicas=0
  ```

**Un-Pause:**  
- Standard: resize node pools back up  
- Managed: scale deployments/statefulsets back to desired replicas

---

## 14. Appendix A: Required Cloud APIs/Services

- **Kubernetes Engine / EKS / AKS**  
- **Compute / EC2 / VMs**  
- **Artifact Registry / ECR / ACR**  
- **IAM Credentials**  
- **Logging**  
- **Monitoring**  
- **Tracing**

---

## 15. Appendix B: Verification & Troubleshooting Commands

```bash
kubectl get nodes,deployments,services,pods
kubectl get hpa iris-classifier-hpa
kubectl logs deployment iris-classifier-deployment
gcloud logging read "resource.type=k8s_container" --limit=10
gcloud trace spans list --project=my-mlops-project
kubectl top pods
kubectl apply -f k8s/deployment.yaml --dry-run=client
```

**Common Issues & Solutions:**
- **API Not Enabled:** enable via console or CLI  
- **IAM Errors:** verify service account roles  
- **Pods Pending:** check resource requests, cluster capacity  
- **Health Probes Failing:** verify endpoints & delays  
- **ImagePullBackOff:** confirm image name/tag and registry auth  
- **Workflow YAML Errors:** validate with a linter  
>>>>>>> df345f5d

- **Always use `fail-fast: false`** in the matrix for full experiment visibility.
- **Use parameterized scripts** for easy extension to new datasets, models, or attack types.
- **Store all secrets (tokens, credentials)** securely in GitHub Actions Secrets.
- **Apply the same pattern** for other robustness tests (e.g., feature poisoning, adversarial noise).
- **Organize artifacts per experiment** so results are reproducible and easy to audit.
- **Extend reporting** to notify via Slack/email or persist results in dashboards/databases.

<<<<<<< HEAD
---
=======
> **Pro Tip:**  
> - Use Infrastructure-as-Code (Terraform, CloudFormation, ARM) for repeatable provisioning.  
> - Abstract environment-specific values into variables or CI/CD secrets.  
> - Modularize manifests with Helm or Kustomize for multi-project reuse.  
> - Maintain separate `dev`, `staging`, and `prod` configurations for safe promotion.
>>>>>>> df345f5d
<|MERGE_RESOLUTION|>--- conflicted
+++ resolved
@@ -1,4 +1,3 @@
-<<<<<<< HEAD
 # Automated Data Poisoning Robustness Pipeline
 
 This document details a robust, general-purpose MLOps pipeline for simulating, testing, and visualizing the impact of data poisoning attacks on a machine learning model. It is based on the scripts and workflow available in the [`aniket-iitm/gcp-mlops-pipeline`](https://github.com/aniket-iitm/gcp-mlops-pipeline) repository, but is designed so you can adapt these steps to any ML project.
@@ -23,137 +22,9 @@
 - **Model Training & Testing:** scikit-learn, joblib, pytest
 - **Visualization:** matplotlib, seaborn
 - **Reporting:** Continuous Machine Learning (CML) for rich, visual GitHub PR comments
-=======
-# Comprehensive MLOps CI/CD Pipeline Guide (Generalized)
-
-**Purpose:**  
-This detailed, end-to-end guide provides all the steps and explanations needed to build, secure, deploy, autoscale, observe, load-test, and manage costs for any machine learning service on Kubernetes. Although examples use GCP/GKE, the patterns and commands can be adapted to AWS/EKS, Azure/AKS, or on-prem Kubernetes with minimal changes.
 
 ---
 
-## Table of Contents
-
-1. [Project Goal & Reference Architecture](#1-project-goal--reference-architecture)  
-2. [Prerequisites](#2-prerequisites)  
-3. [Phase 1: Cloud Project & API Setup](#3-phase-1-cloud-project--api-setup)  
-4. [Phase 2: Kubernetes Cluster Creation (Standard & Managed)](#4-phase-2-kubernetes-cluster-creation-standard--managed)  
-5. [Phase 3: Container Registry & CI/CD Service Account](#5-phase-3-container-registry--cicd-service-account)  
-6. [Phase 4: Workload Identity (Pod-to-Cloud Authentication)](#6-phase-4-workload-identity-pod-to-cloud-authentication)  
-7. [Phase 5: Project Structure & Core Files](#7-phase-5-project-structure--core-files)  
-8. [Phase 6: Dockerfile & Dependency Management](#8-phase-6-dockerfile--dependency-management)  
-9. [Phase 7: Telemetry & Health Checks](#9-phase-7-telemetry--health-checks)  
-10. [Phase 8: Kubernetes Manifests & Autoscaling (HPA)](#10-phase-8-kubernetes-manifests--autoscaling-hpa)  
-11. [Phase 9: Live Load Testing with Locust](#11-phase-9-live-load-testing-with-locust)  
-12. [Phase 10: CI/CD Workflows](#12-phase-10-cicd-workflows)  
-    1. [10.1 Build & Deploy on Push (ci-cd.yml)](#121-build--deploy-on-push-ci-cdyml)  
-    2. [10.2 Continuous Deployment on Pull Request](#122-continuous-deployment-on-pull-request)  
-13. [Phase 11: Cleanup & Pause Methods to Stop Charges](#13-phase-11-cleanup--pause-methods-to-stop-charges)  
-14. [Appendix A: Required Cloud APIs/Services](#14-appendix-a-required-cloud-apisservices)  
-15. [Appendix B: Verification & Troubleshooting Commands](#15-appendix-b-verification--troubleshooting-commands)  
-
----
-
-## 1. Project Goal & Reference Architecture
-
-**Objective:**  
-Automate the ML service lifecycle from code commit to production-ready deployment, ensuring:
-
-- **CI:** Build, linting, unit/integration tests  
-- **CD:** Immutable Docker images, zero-downtime rollouts  
-- **Security:** Pod-to-cloud authentication via Workload Identity (no static keys)  
-- **Reliability:** Health checks (liveness, readiness)  
-- **Scalability:** Horizontal Pod Autoscaler (HPA) based on CPU or custom metrics  
-- **Observability:** Structured logging, distributed tracing, metrics dashboards  
-- **Performance Validation:** Load testing with Locust  
-- **Cost Management:** Cleanup or pause resources to avoid charges
-
-**High-Level Architecture:**
-```
-Developer → GitHub Repository
-     │           │
-     │ Push/PR   │
-     ▼           ▼
- GitHub Actions  → Artifact Registry
-     │                             │
-     │ Build & Test, Train         │ Pull & Deploy Image
-     ▼                             ▼
-Kubernetes Cluster (Standard/Managed)
-     ├─ Workload Identity → IAM
-     ├─ Liveness/Readiness Probes
-     ├─ HPA (CPU/Custom Metrics)
-     └─ Observability (Logging, Metrics, Trace)
-                     │
-                     └─ Monitoring UI / Grafana
-```
-
----
-
-## 2. Prerequisites
-
-- **Cloud CLI:** `gcloud`, `aws`, or `az` installed and authenticated  
-- **kubectl:** Installed and configured  
-- **Docker:** Installed locally or on CI runner  
-- **GitHub Repo:** Initialized with `main` and `dev` branches  
-- **GitHub Secrets:**  
-  - `CLOUD_PROJECT_ID`  
-  - `CI_CD_SA_KEY` (contents of service account key JSON)  
-  - `CLUSTER_NAME`  
-  - `CLUSTER_ZONE` or `CLUSTER_REGION`  
-  - `REGISTRY_LOCATION`, `REGISTRY_REPO`  
-
----
-
-## 3. Phase 1: Cloud Project & API Setup
-
-### 3.1 Create or Select a Cloud Project
-
-**GCP (Console):**  
-1. Go to https://console.cloud.google.com/  
-2. Create/new project → note **Project ID**.  
-3. (Optional) Link a billing account.
-
-**GCP (CLI):**
-```bash
-gcloud projects create my-mlops-project --name="MLOps Demo"
-gcloud config set project my-mlops-project
-gcloud config set compute/region us-central1
-gcloud config set compute/zone us-central1-a
-```
-
-**AWS / Azure:**  
-- AWS: `aws configure`  
-- Azure: `az account set --subscription "<ID>"` & `az configure --defaults location=<region>`
-
-### 3.2 Enable Required Cloud APIs or Services
-
-| Service                        | GCP CLI                                                          | AWS Equivalent                         | Azure Equivalent                         |
-|--------------------------------|------------------------------------------------------------------|----------------------------------------|-------------------------------------------|
-| Kubernetes Engine (EKS/AKS)    | `gcloud services enable container.googleapis.com`               | EKS default                            | AKS default                               |
-| Compute                        | `gcloud services enable compute.googleapis.com`                 | EC2/EKS                                | Compute                                   |
-| Container Registry (ECR/ACR)   | `gcloud services enable artifactregistry.googleapis.com`        | `aws ecr create-repository ...`        | `az acr create ...`                       |
-| IAM Credentials                | `gcloud services enable iamcredentials.googleapis.com`          | IAM                                    | Managed Identities                        |
-| Logging                        | `gcloud services enable logging.googleapis.com`                 | CloudWatch                             | Azure Monitor / Log Analytics             |
-| Monitoring                     | `gcloud services enable monitoring.googleapis.com`              | CloudWatch                             | Azure Monitor                             |
-| Tracing                        | `gcloud services enable cloudtrace.googleapis.com`              | X-Ray                                  | Application Insights                      |
-
-Verify:
-```bash
-gcloud services list --enabled
-```
-
----
-
-## 4. Phase 2: Kubernetes Cluster Creation (Standard & Managed)
-
-### 4.1 Standard (User-Managed) Cluster
->>>>>>> df345f5d
-
-**GKE Console:**  
-- Kubernetes Engine → Clusters → Create → Standard  
-- Name: `mlops-standard`, Region: `us-central1`, Node Pool: 2 × `e2-medium`  
-- Click **Create**.
-
-<<<<<<< HEAD
 ## 3. Scripts & Project Structure
 
 Your repository should contain:
@@ -183,108 +54,9 @@
 - **tests/test_data.py**: Validates accuracy and saves predictions in `test_results.json`.
 - **generate_plots.py**: Generates a bar chart and confusion matrix for each experiment.
 - **(Optional) generate_summary_plot.py**: For a combined final report (if needed).
-=======
-**GCP CLI:**  
-```bash
-gcloud container clusters create mlops-standard \
-  --region=us-central1 \
-  --num-nodes=2 \
-  --machine-type=e2-medium
-```
-
-**AWS EKS (eksctl):**  
-```bash
-eksctl create cluster \
-  --name mlops-standard \
-  --region us-west-2 \
-  --nodes 2 --node-type t3.medium
-```
-
-**Azure AKS:**  
-```bash
-az aks create \
-  --resource-group my-aks-rg \
-  --name mlops-standard \
-  --node-count 2 \
-  --node-vm-size Standard_DS2_v2 \
-  --generate-ssh-keys
-```
-
-### 4.2 Managed (Autopilot / Fargate) Cluster
-
-**GKE Console:**  
-- Kubernetes Engine → Clusters → Create → Autopilot  
-
-**GCP CLI:**  
-```bash
-gcloud container clusters create-auto mlops-auto \
-  --region=us-central1
-```
-
-**AWS Fargate:**  
-- EKS → Fargate Profiles → Add profile for namespace  
-
-**Azure Virtual Nodes:**  
-- AKS → Virtual Node → Enable  
-
-**Key Differences:**  
-- **Standard:** You manage nodes (scale, patch, upgrade). Billed per VM uptime.  
-- **Managed (Autopilot/Fargate):** Provider manages nodes. Billed for Pod resource requests. No direct node access.
-
-### 4.3 Connect kubectl
-
-```bash
-# GKE Standard
-gcloud container clusters get-credentials mlops-standard --region=us-central1
-
-# GKE Autopilot
-gcloud container clusters get-credentials mlops-auto --region=us-central1
-
-# AWS EKS
-aws eks update-kubeconfig --name mlops-standard --region us-west-2
-
-# Azure AKS
-az aks get-credentials --resource-group my-aks-rg --name mlops-standard
-```
-
-Verify:
-```bash
-kubectl get nodes
-```
 
 ---
 
-## 5. Phase 3: Container Registry & CI/CD Service Account
-
-### 5.1 Create Container Registry
-
-**GCP Console:**  
-- Artifact Registry → Create Repository →  
-  - Name: `mlops-images`  
-  - Format: Docker  
-  - Location: `us-central1`
-
-**GCP CLI:**  
-```bash
-gcloud artifacts repositories create mlops-images \
-  --repository-format=docker \
-  --location=us-central1
-```
-
-**AWS ECR:**  
-```bash
-aws ecr create-repository --repository-name mlops-images --region us-west-2
-```
-
-**Azure ACR:**  
-```bash
-az acr create --resource-group my-aks-rg --name mlopsImages --sku Basic
-```
->>>>>>> df345f5d
-
-### 5.2 Create CI/CD Service Account
-
-<<<<<<< HEAD
 ## 4. The Automated Experiment Workflow
 
 ### 4.1. Matrix Parallelization
@@ -405,509 +177,6 @@
 ---
 
 ## 6. Best Practices, Security, and Extensibility
-=======
-**Why:** CI/CD runner needs permissions to build/push images and deploy to Kubernetes.
-
-**GCP Console:**  
-1. IAM & Admin → Service Accounts → Create → `cicd-deployer`  
-2. Grant Roles:  
-   - Artifact Registry Writer (`roles/artifactregistry.writer`)  
-   - Kubernetes Engine Developer (`roles/container.developer`)  
-3. Create and download JSON key (`cicd-deployer-key.json`).
-
-**GCP CLI:**  
-```bash
-gcloud iam service-accounts create cicd-deployer --display-name="CI/CD Deployer"
-
-gcloud projects add-iam-policy-binding my-mlops-project \
-  --member="serviceAccount:cicd-deployer@my-mlops-project.iam.gserviceaccount.com" \
-  --role="roles/artifactregistry.writer"
-
-gcloud projects add-iam-policy-binding my-mlops-project \
-  --member="serviceAccount:cicd-deployer@my-mlops-project.iam.gserviceaccount.com" \
-  --role="roles/container.developer"
-
-gcloud iam service-accounts keys create cicd-deployer-key.json \
-  --iam-account="cicd-deployer@my-mlops-project.iam.gserviceaccount.com"
-```
-
-**AWS IAM / Azure AD:**  
-- Create user/role or service principal with equivalent registry & cluster permissions.
-
----
-
-## 6. Phase 4: Workload Identity (Pod-to-Cloud Authentication)
-
-### 6.1 Why Workload Identity?
-
-- Removes static JSON keys from Pods.  
-- Uses short-lived tokens bound to Pod’s Kubernetes Service Account (KSA).  
-- GSA (Google Service Account) holds IAM roles; KSA impersonates GSA.
-
-### 6.2 Enable Workload Identity on GKE
-
-**GCP CLI:**  
-```bash
-gcloud container clusters create mlops-standard \
-  --region=us-central1 \
-  --workload-pool=my-mlops-project.svc.id.goog \
-  --num-nodes=2
-```
-
-For existing cluster:
-```bash
-gcloud container clusters update mlops-standard \
-  --region=us-central1 \
-  --update-addons=GcpFilestoreCsiDriver \
-  --workload-pool=my-mlops-project.svc.id.goog
-```
-
-### 6.3 Create and Bind Service Accounts
-
-1. **Create GSA & Grant Roles**  
-   ```bash
-   gcloud iam service-accounts create telemetry-access \
-     --display-name="Telemetry Access"
-
-   gcloud projects add-iam-policy-binding my-mlops-project \
-     --member="serviceAccount:telemetry-access@my-mlops-project.iam.gserviceaccount.com" \
-     --role="roles/logging.logWriter"
-
-   gcloud projects add-iam-policy-binding my-mlops-project \
-     --member="serviceAccount:telemetry-access@my-mlops-project.iam.gserviceaccount.com" \
-     --role="roles/cloudtrace.agent"
-   ```
-
-2. **Create KSA**  
-   ```bash
-   kubectl create serviceaccount telemetry-access --namespace default
-   ```
-
-3. **Allow Impersonation**  
-   ```bash
-   gcloud iam service-accounts add-iam-policy-binding \
-     telemetry-access@my-mlops-project.iam.gserviceaccount.com \
-     --member="serviceAccount:my-mlops-project.svc.id.goog[default/telemetry-access]" \
-     --role="roles/iam.workloadIdentityUser"
-   ```
-
-4. **Annotate KSA**  
-   ```bash
-   kubectl annotate serviceaccount telemetry-access \
-     --namespace default \
-     iam.gke.io/gcp-service-account=telemetry-access@my-mlops-project.iam.gserviceaccount.com
-   ```
-
-### 6.4 Verification
-
-```bash
-kubectl describe serviceaccount telemetry-access --namespace default
-gcloud iam service-accounts get-iam-policy telemetry-access@my-mlops-project.iam.gserviceaccount.com
-```
-
-**Test with a Pod:**
-```bash
-cat <<EOF | kubectl apply -f -
-apiVersion: v1
-kind: Pod
-metadata: { name: wai-test }
-spec:
-  serviceAccountName: telemetry-access
-  containers:
-    - name: curl
-      image: curlimages/curl
-      command:
-        - "sh"
-        - "-c"
-        - |
-          curl -H "Metadata-Flavor: Google" \
-            http://metadata.google.internal/computeMetadata/v1/instance/service-accounts/default/token
-EOF
-kubectl logs wai-test
-```
-
-Expected: JSON with `access_token`.
-
----
-
-## 7. Phase 5: Project Structure & Core Files
-
-```
-project-root/
-├── app/
-│   └── main.py         # FastAPI + OpenTelemetry + JSON logging + health checks
-├── artifacts/
-│   └── model.joblib    # Trained model artifact
-├── data/               # Training data (optional)
-├── k8s/
-│   ├── deployment.yaml
-│   ├── service.yaml
-│   └── hpa.yaml
-├── tests/              # pytest tests
-│   └── test_predict.py
-├── Dockerfile
-├── locustfile.py
-├── requirements.txt
-├── train.py            # Model training script
-├── README.md
-└── .github/
-    └── workflows/
-        ├── ci-cd.yml
-        └── continuous-deployment-to-gke.yml
-```
-
----
-
-## 8. Phase 6: Dockerfile & Dependency Management
-
-### Dockerfile
-```dockerfile
-FROM python:3.11-slim
-WORKDIR /app
-
-# Install Python dependencies
-COPY requirements.txt .
-RUN pip install --no-cache-dir -r requirements.txt
-
-# Copy all source code and artifacts
-COPY . .
-
-# Expose application port
-EXPOSE 8000
-
-# Run the FastAPI app
-CMD ["uvicorn", "app.main:app", "--host", "0.0.0.0", "--port", "8000"]
-```
-
-### requirements.txt
-```txt
-fastapi
-uvicorn[standard]
-joblib
-scikit-learn
-pandas
-opentelemetry-api
-opentelemetry-sdk
-opentelemetry-instrumentation-fastapi
-opentelemetry-exporter-cloud-trace
-requests
-locust
-pytest
-```
-
----
-
-## 9. Phase 7: Telemetry & Health Checks
-
-### 9.1 OpenTelemetry Tracing & Logging
-
-In `app/main.py`, set up:
-- **TracerProvider** & **BatchSpanProcessor**  
-- **CloudTraceSpanExporter**  
-- **FastAPIInstrumentor**  
-- **JSONFormatter** for structured logs with `trace_id` & `span_id`
-
-### 9.2 Health Check Endpoints
-
-```python
-@app.get("/live_check")
-def liveness_probe():
-    return {"status": "alive"}
-
-@app.get("/ready_check")
-def readiness_probe():
-    if model: return {"status": "ready"}
-    return Response(status_code=503)
-```
-
-- **Liveness:** Kubernetes kills & restarts unhealthy containers.  
-- **Readiness:** Kubernetes only routes traffic to ready Pods.
-
----
-
-## 10. Phase 8: Kubernetes Manifests & Autoscaling (HPA)
-
-### deployment.yaml
-```yaml
-apiVersion: apps/v1
-kind: Deployment
-metadata: { name: iris-classifier-deployment }
-spec:
-  replicas: 2
-  selector:
-    matchLabels: { app: iris-classifier }
-  template:
-    metadata: { labels: { app: iris-classifier } }
-    spec:
-      serviceAccountName: telemetry-access
-      containers:
-        - name: iris-api
-          image: DOCKER_IMAGE_PLACEHOLDER
-          ports:
-            - containerPort: 8000
-          readinessProbe:
-            httpGet: { path: /ready_check, port: 8000 }
-            initialDelaySeconds: 10
-            periodSeconds: 5
-          livenessProbe:
-            httpGet: { path: /live_check, port: 8000 }
-            initialDelaySeconds: 15
-            periodSeconds: 20
-          resources:
-            requests: { cpu: "100m", memory: "128Mi" }
-            limits:   { cpu: "500m", memory: "256Mi" }
-```
-
-### service.yaml
-```yaml
-apiVersion: v1
-kind: Service
-metadata: { name: iris-classifier-service }
-spec:
-  type: LoadBalancer
-  selector: { app: iris-classifier }
-  ports:
-    - protocol: TCP
-      port: 80
-      targetPort: 8000
-```
-
-### hpa.yaml
-```yaml
-apiVersion: autoscaling/v2
-kind: HorizontalPodAutoscaler
-metadata: { name: iris-classifier-hpa }
-spec:
-  scaleTargetRef:
-    apiVersion: apps/v1
-    kind: Deployment
-    name: iris-classifier-deployment
-  minReplicas: 2
-  maxReplicas: 5
-  metrics:
-    - type: Resource
-      resource:
-        name: cpu
-        target:
-          type: Utilization
-          averageUtilization: 60
-```
-
-**Apply all manifests:**
-```bash
-kubectl apply -f k8s/deployment.yaml
-kubectl apply -f k8s/service.yaml
-kubectl apply -f k8s/hpa.yaml
-```
-
----
-
-## 11. Phase 9: Live Load Testing with Locust
-
-### 11.1 Retrieve External IP
-```bash
-export SERVICE_IP=$(kubectl get svc iris-classifier-service \
-  -o jsonpath='{.status.loadBalancer.ingress[0].ip}')
-echo "Model API URL: http://$SERVICE_IP"
-```
-
-### 11.2 locustfile.py
-```python
-from locust import HttpUser, task, between
-import random
-
-class IrisApiUser(HttpUser):
-    wait_time = between(0.5, 2.5)
-
-    @task
-    def make_prediction(self):
-        payload = {
-            "sepal_length": round(random.uniform(4.0, 8.0), 1),
-            "sepal_width":  round(random.uniform(2.0, 4.5), 1),
-            "petal_length": round(random.uniform(1.0, 7.0), 1),
-            "petal_width":  round(random.uniform(0.1, 2.5), 1)
-        }
-        self.client.post("/predict", json=payload, name="/predict")
-```
-
-### 11.3 Run Locust
-```bash
-pip install locust
-locust --headless --users 1000 --spawn-rate 50 --host=http://$SERVICE_IP
-# Or interactive:
-locust --host=http://$SERVICE_IP
-# Access UI at http://localhost:8089
-```
-
-### 11.4 Key Observations
-- **HPA Scaling:**  
-  ```bash
-  kubectl get hpa iris-classifier-hpa --watch
-  ```
-- **Logs:** Cloud Logging / `kubectl logs`  
-- **Traces:** Cloud Trace / Jaeger  
-- **Pod Rollouts:**  
-  ```bash
-  kubectl rollout restart deployment iris-classifier-deployment
-  kubectl rollout status deployment iris-classifier-deployment
-  ```
-- **Metrics Dashboards:** CPU, memory, latency percentiles
-
----
-
-## 12. Phase 10: CI/CD Workflows
-
-### 12.1 Build & Deploy on Push (`ci-cd.yml`)
-```yaml
-name: CI/CD on Push
-on:
-  push:
-    branches: [ main, dev ]
-
-jobs:
-  build-test-deploy:
-    runs-on: ubuntu-latest
-    permissions: { contents: write, id-token: write }
-    steps:
-      - uses: actions/checkout@v3
-      - uses: actions/setup-python@v4
-        with: { python-version: "3.11" }
-      - run: pip install -r requirements.txt && pytest
-      - uses: google-github-actions/auth@v2
-        with: { credentials_json: ${{ secrets.CI_CD_SA_KEY }} }
-      - uses: google-github-actions/setup-gcloud@v2
-      - run: gcloud auth configure-docker ${{ secrets.REGISTRY_LOCATION }}-docker.pkg.dev --quiet
-      - run: |
-          IMAGE="${{ secrets.REGISTRY_LOCATION }}-docker.pkg.dev/${{ secrets.CLOUD_PROJECT_ID }}/${{ secrets.REGISTRY_REPO }}/iris:${{ github.sha }}"
-          docker build -t $IMAGE .
-          docker push $IMAGE
-          sed -i "s|DOCKER_IMAGE_PLACEHOLDER|$IMAGE|g" k8s/deployment.yaml
-      - run: |
-          gcloud container clusters get-credentials ${{ secrets.CLUSTER_NAME }} --zone ${{ secrets.CLUSTER_ZONE }}
-          kubectl apply -f k8s/
-          kubectl rollout status deployment iris-classifier-deployment
-```
-
-### 12.2 Continuous Deployment on Pull Request
-```yaml name=.github/workflows/continuous-deployment-to-gke.yml
-name: Continuous Deployment to GKE
-
-on:
-  pull_request:
-    branches: [ main ]
-
-env:
-  CLOUD_PROJECT_ID: ${{ secrets.CLOUD_PROJECT_ID }}
-  CLUSTER_NAME: ${{ secrets.CLUSTER_NAME }}
-  CLUSTER_ZONE: ${{ secrets.CLUSTER_ZONE }}
-  REGISTRY_LOCATION: ${{ secrets.REGISTRY_LOCATION }}
-  REGISTRY_REPO: ${{ secrets.REGISTRY_REPO }}
-
-jobs:
-  build-and-deploy:
-    runs-on: ubuntu-latest
-    permissions:
-      contents: read
-      id-token: write
-      pull-requests: write
-
-    steps:
-      - uses: actions/checkout@v4
-        with: { fetch-depth: 0 }
-      - uses: google-github-actions/auth@v2
-        with: { credentials_json: ${{ secrets.CI_CD_SA_KEY }} }
-      - uses: google-github-actions/setup-gcloud@v2
-      - run: gcloud components install gke-gcloud-auth-plugin --quiet
-      - run: pip install -r requirements.txt
-      - run: python train.py
-      - run: gcloud auth configure-docker $REGISTRY_LOCATION-docker.pkg.dev --quiet
-      - id: build-image
-        run: |
-          IMAGE="$REGISTRY_LOCATION-docker.pkg.dev/$CLOUD_PROJECT_ID/$REGISTRY_REPO/iris:${GITHUB_SHA}"
-          docker build -t $IMAGE .
-          docker push $IMAGE
-          echo "IMAGE_NAME=$IMAGE" >> $GITHUB_OUTPUT
-      - run: |
-          gcloud container clusters get-credentials $CLUSTER_NAME --zone $CLUSTER_ZONE
-          sed -i "s|DOCKER_IMAGE_PLACEHOLDER|${{ steps.build-image.outputs.IMAGE_NAME }}|g" k8s/deployment.yaml
-          kubectl apply -f k8s/deployment.yaml
-          kubectl apply -f k8s/service.yaml
-          kubectl apply -f k8s/hpa.yaml
-          kubectl rollout status deployment iris-classifier-deployment
-      - run: |
-          sleep 60
-          IP=$(kubectl get svc iris-classifier-service -o jsonpath='{.status.loadBalancer.ingress[0].ip}')
-          cat <<EOF > report.md
-          🚀 Deployment successful!  
-          Service endpoint: http://$IP/predict  
-          EOF
-          npm install -g @dvcorg/cml
-          cml comment create report.md
-```
-
----
-
-## 13. Phase 11: Cleanup & Pause Methods to Stop Charges
-
-### Full Cleanup
-```bash
-kubectl delete -f k8s/
-gcloud container clusters delete mlops-standard --region=us-central1 --quiet
-gcloud artifacts repositories delete mlops-images --location=us-central1 --quiet
-gcloud iam service-accounts delete cicd-deployer@my-mlops-project.iam.gserviceaccount.com --quiet
-gcloud iam service-accounts delete telemetry-access@my-mlops-project.iam.gserviceaccount.com --quiet
-```
-
-### Pause Cluster (Keep Config)
-
-- **Standard GKE:**  
-  ```bash
-  gcloud container clusters resize mlops-standard \
-    --region=us-central1 --node-pool=default-pool --num-nodes=0 --quiet
-  ```
-- **Autopilot GKE:**  
-  ```bash
-  kubectl scale deployment iris-classifier-deployment --replicas=0
-  ```
-
-**Un-Pause:**  
-- Standard: resize node pools back up  
-- Managed: scale deployments/statefulsets back to desired replicas
-
----
-
-## 14. Appendix A: Required Cloud APIs/Services
-
-- **Kubernetes Engine / EKS / AKS**  
-- **Compute / EC2 / VMs**  
-- **Artifact Registry / ECR / ACR**  
-- **IAM Credentials**  
-- **Logging**  
-- **Monitoring**  
-- **Tracing**
-
----
-
-## 15. Appendix B: Verification & Troubleshooting Commands
-
-```bash
-kubectl get nodes,deployments,services,pods
-kubectl get hpa iris-classifier-hpa
-kubectl logs deployment iris-classifier-deployment
-gcloud logging read "resource.type=k8s_container" --limit=10
-gcloud trace spans list --project=my-mlops-project
-kubectl top pods
-kubectl apply -f k8s/deployment.yaml --dry-run=client
-```
-
-**Common Issues & Solutions:**
-- **API Not Enabled:** enable via console or CLI  
-- **IAM Errors:** verify service account roles  
-- **Pods Pending:** check resource requests, cluster capacity  
-- **Health Probes Failing:** verify endpoints & delays  
-- **ImagePullBackOff:** confirm image name/tag and registry auth  
-- **Workflow YAML Errors:** validate with a linter  
->>>>>>> df345f5d
 
 - **Always use `fail-fast: false`** in the matrix for full experiment visibility.
 - **Use parameterized scripts** for easy extension to new datasets, models, or attack types.
@@ -915,13 +184,4 @@
 - **Apply the same pattern** for other robustness tests (e.g., feature poisoning, adversarial noise).
 - **Organize artifacts per experiment** so results are reproducible and easy to audit.
 - **Extend reporting** to notify via Slack/email or persist results in dashboards/databases.
-
-<<<<<<< HEAD
----
-=======
-> **Pro Tip:**  
-> - Use Infrastructure-as-Code (Terraform, CloudFormation, ARM) for repeatable provisioning.  
-> - Abstract environment-specific values into variables or CI/CD secrets.  
-> - Modularize manifests with Helm or Kustomize for multi-project reuse.  
-> - Maintain separate `dev`, `staging`, and `prod` configurations for safe promotion.
->>>>>>> df345f5d
+---