import os
import pytest
import json
import joblib         # <-- ADD THIS IMPORT
import pandas as pd     # <-- ADD THIS IMPORT

# Define the paths to the ARTIFACTS that the CI pipeline should have created
MODEL_PATH = "artifacts/model.joblib"
METRICS_PATH = "metrics.txt"

<<<<<<< HEAD
# --- Test 1: Artifacts Existence Test ---
# This test is good. It validates that the main 'Run training script' step
# in our workflow was successful.
=======
# --- REMOVED THE FIXTURE ---
# We no longer need a fixture to run train.py. The CI workflow is responsible for that.
# Our tests will now check the outputs of the main workflow steps.

# --- Test 1: Artifacts Existence Test ---
# This is now the most important test. It validates that the main
# 'Run training script' step in our workflow was successful.
>>>>>>> 88ecc61a
def test_artifacts_were_created():
    """
    Checks if the training script (run in a previous CI step)
    successfully created the model and metrics files.
    """
    assert os.path.exists(MODEL_PATH), f"Model artifact not found at {MODEL_PATH}. Did the training step fail?"
    assert os.path.exists(METRICS_PATH), f"Metrics file not found at {METRICS_PATH}. Did the training step fail?"

# --- Test 2: Model Performance Test ---
<<<<<<< HEAD
# This test now has a dual purpose: assert accuracy AND save results for plotting
def test_model_performance_and_save_results():
    """
    Reads the metrics, asserts accuracy, and saves prediction results for plotting.
=======
# This test depends on the artifacts existing, so it should run after the first test.
def test_model_performance_against_threshold():
    """
    Reads the metrics file created by the CI training step and checks if the
    accuracy meets our minimum standard. This test is EXPECTED to fail on poisoned data.
>>>>>>> 88ecc61a
    """
    # First, ensure the metrics file is actually there before trying to read it.
    assert os.path.exists(METRICS_PATH), "Metrics file must exist to check performance."
    
    # --- Part 1: Rerunning prediction to get true/pred values ---
    # Load the model that was created by the train.py step in the CI workflow.
    model = joblib.load(MODEL_PATH)
    
    # Load the data that was used for training (the poisoned data).
    data = pd.read_csv("data/iris_poisoned.csv")
    
    # Separate features and the true (potentially poisoned) labels
    X_test = data[['sepal_length', 'sepal_width', 'petal_length', 'petal_width']]
    y_true = data['species']
    
    # Make predictions with the loaded model
    y_pred = model.predict(X_test)
    
    # --- Part 2: Read accuracy from the metrics file and assert ---
    try:
        with open(METRICS_PATH, "r") as f:
            content = f.read()
        
        # Parse the accuracy value from the file
        accuracy_value = float(content.split(":")[1].strip())
        print(f"Found accuracy from CI run: {accuracy_value}")
        
<<<<<<< HEAD
        # --- Part 3: Save results to a file for the plotting script ---
        results_data = {
            'y_true': y_true.tolist(),
            'y_pred': y_pred.tolist(),
            'accuracy': accuracy_value
        }
        with open('test_results.json', 'w') as f:
            json.dump(results_data, f)
        print("Test results saved to test_results.json for plotting.")

        # --- Part 4: The assertion (our quality gate) ---
=======
        # This assertion is our quality gate. It will PASS for the 0% run and FAIL for others.
>>>>>>> 88ecc61a
        assert accuracy_value >= 0.85, f"Model accuracy {accuracy_value} is below the 0.85 threshold."

    except (ValueError, IndexError):
        pytest.fail(f"Could not parse accuracy from metrics.txt. Check its format.")<|MERGE_RESOLUTION|>--- conflicted
+++ resolved
@@ -8,19 +8,10 @@
 MODEL_PATH = "artifacts/model.joblib"
 METRICS_PATH = "metrics.txt"
 
-<<<<<<< HEAD
 # --- Test 1: Artifacts Existence Test ---
 # This test is good. It validates that the main 'Run training script' step
 # in our workflow was successful.
-=======
-# --- REMOVED THE FIXTURE ---
-# We no longer need a fixture to run train.py. The CI workflow is responsible for that.
-# Our tests will now check the outputs of the main workflow steps.
 
-# --- Test 1: Artifacts Existence Test ---
-# This is now the most important test. It validates that the main
-# 'Run training script' step in our workflow was successful.
->>>>>>> 88ecc61a
 def test_artifacts_were_created():
     """
     Checks if the training script (run in a previous CI step)
@@ -30,18 +21,11 @@
     assert os.path.exists(METRICS_PATH), f"Metrics file not found at {METRICS_PATH}. Did the training step fail?"
 
 # --- Test 2: Model Performance Test ---
-<<<<<<< HEAD
 # This test now has a dual purpose: assert accuracy AND save results for plotting
 def test_model_performance_and_save_results():
     """
     Reads the metrics, asserts accuracy, and saves prediction results for plotting.
-=======
-# This test depends on the artifacts existing, so it should run after the first test.
-def test_model_performance_against_threshold():
-    """
-    Reads the metrics file created by the CI training step and checks if the
-    accuracy meets our minimum standard. This test is EXPECTED to fail on poisoned data.
->>>>>>> 88ecc61a
+
     """
     # First, ensure the metrics file is actually there before trying to read it.
     assert os.path.exists(METRICS_PATH), "Metrics file must exist to check performance."
@@ -69,7 +53,6 @@
         accuracy_value = float(content.split(":")[1].strip())
         print(f"Found accuracy from CI run: {accuracy_value}")
         
-<<<<<<< HEAD
         # --- Part 3: Save results to a file for the plotting script ---
         results_data = {
             'y_true': y_true.tolist(),
@@ -81,9 +64,7 @@
         print("Test results saved to test_results.json for plotting.")
 
         # --- Part 4: The assertion (our quality gate) ---
-=======
-        # This assertion is our quality gate. It will PASS for the 0% run and FAIL for others.
->>>>>>> 88ecc61a
+
         assert accuracy_value >= 0.85, f"Model accuracy {accuracy_value} is below the 0.85 threshold."
 
     except (ValueError, IndexError):
