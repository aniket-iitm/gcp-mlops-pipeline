--- conflicted
+++ resolved
@@ -11,10 +11,6 @@
 # --- Test 1: Artifacts Existence Test ---
 # This test is good. It validates that the main 'Run training script' step
 # in our workflow was successful.
-<<<<<<< HEAD
-=======
-
->>>>>>> 1d73d53b
 def test_artifacts_were_created():
     """
     Checks if the training script (run in a previous CI step)
@@ -28,10 +24,6 @@
 def test_model_performance_and_save_results():
     """
     Reads the metrics, asserts accuracy, and saves prediction results for plotting.
-<<<<<<< HEAD
-=======
-
->>>>>>> 1d73d53b
     """
     # First, ensure the metrics file is actually there before trying to read it.
     assert os.path.exists(METRICS_PATH), "Metrics file must exist to check performance."
@@ -70,10 +62,6 @@
         print("Test results saved to test_results.json for plotting.")
 
         # --- Part 4: The assertion (our quality gate) ---
-<<<<<<< HEAD
-=======
-
->>>>>>> 1d73d53b
         assert accuracy_value >= 0.85, f"Model accuracy {accuracy_value} is below the 0.85 threshold."
 
     except (ValueError, IndexError):
